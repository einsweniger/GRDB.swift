--- conflicted
+++ resolved
@@ -7,10 +7,7 @@
 	objects = {
 
 /* Begin PBXBuildFile section */
-<<<<<<< HEAD
-		317194B51C230DDD002E3BDA /* FetchedResultsControllerTests.swift in Sources */ = {isa = PBXBuildFile; fileRef = 317194B31C230DDD002E3BDA /* FetchedResultsControllerTests.swift */; };
-		31AEFE421C185E63003DB703 /* FetchedResultsController.swift in Sources */ = {isa = PBXBuildFile; fileRef = 31AEFE3E1C185E63003DB703 /* FetchedResultsController.swift */; };
-=======
+		31A778841C6A4E0600F507F6 /* FetchedResultsController.swift in Sources */ = {isa = PBXBuildFile; fileRef = 31A7787C1C6A4DD600F507F6 /* FetchedResultsController.swift */; };
 		5605F1591C672E4000235C62 /* CGFloat.swift in Sources */ = {isa = PBXBuildFile; fileRef = 5605F1491C672E4000235C62 /* CGFloat.swift */; };
 		5605F15A1C672E4000235C62 /* CGFloat.swift in Sources */ = {isa = PBXBuildFile; fileRef = 5605F1491C672E4000235C62 /* CGFloat.swift */; };
 		5605F15B1C672E4000235C62 /* DatabaseCoder.swift in Sources */ = {isa = PBXBuildFile; fileRef = 5605F14B1C672E4000235C62 /* DatabaseCoder.swift */; };
@@ -41,7 +38,6 @@
 		5605F1741C672E4000235C62 /* StandardLibrary.swift in Sources */ = {isa = PBXBuildFile; fileRef = 5605F1581C672E4000235C62 /* StandardLibrary.swift */; };
 		5605F1871C69111300235C62 /* SelectStatementSourceTablesTests.swift in Sources */ = {isa = PBXBuildFile; fileRef = 5605F1861C69111300235C62 /* SelectStatementSourceTablesTests.swift */; };
 		5605F1881C69111300235C62 /* SelectStatementSourceTablesTests.swift in Sources */ = {isa = PBXBuildFile; fileRef = 5605F1861C69111300235C62 /* SelectStatementSourceTablesTests.swift */; };
->>>>>>> ba0e505d
 		5606AF911C0ED37000D20487 /* libsqlite3.tbd in Frameworks */ = {isa = PBXBuildFile; fileRef = 56BB86301BA98AB0001F9168 /* libsqlite3.tbd */; };
 		5607EFD31BB8254800605DE3 /* TransactionObserverTests.swift in Sources */ = {isa = PBXBuildFile; fileRef = 5607EFD21BB8254800605DE3 /* TransactionObserverTests.swift */; };
 		5607EFD41BB827FD00605DE3 /* TransactionObserverTests.swift in Sources */ = {isa = PBXBuildFile; fileRef = 5607EFD21BB8254800605DE3 /* TransactionObserverTests.swift */; };
@@ -192,6 +188,7 @@
 		56BB862F1BA98AA9001F9168 /* libsqlite3.tbd in Frameworks */ = {isa = PBXBuildFile; fileRef = 56BB862E1BA98AA9001F9168 /* libsqlite3.tbd */; };
 		56CA21BA1BB3FCF7009A04C5 /* NSDataTests.swift in Sources */ = {isa = PBXBuildFile; fileRef = 56CA21B91BB3FCF7009A04C5 /* NSDataTests.swift */; };
 		56CA21BB1BB3FCF7009A04C5 /* NSDataTests.swift in Sources */ = {isa = PBXBuildFile; fileRef = 56CA21B91BB3FCF7009A04C5 /* NSDataTests.swift */; };
+		56CA22291BB41663009A04C5 /* SQLite.framework in Frameworks */ = {isa = PBXBuildFile; fileRef = 56CA220B1BB414FE009A04C5 /* SQLite.framework */; };
 		56DE7B111C3D93ED00861EB8 /* StatementArgumentsTests.swift in Sources */ = {isa = PBXBuildFile; fileRef = 56DE7B101C3D93ED00861EB8 /* StatementArgumentsTests.swift */; };
 		56DE7B121C3D93ED00861EB8 /* StatementArgumentsTests.swift in Sources */ = {isa = PBXBuildFile; fileRef = 56DE7B101C3D93ED00861EB8 /* StatementArgumentsTests.swift */; };
 		56DE7B241C412F7E00861EB8 /* InsertPositionalValuesTests.swift in Sources */ = {isa = PBXBuildFile; fileRef = 56DE7B231C412F7E00861EB8 /* InsertPositionalValuesTests.swift */; };
@@ -305,10 +302,8 @@
 /* End PBXContainerItemProxy section */
 
 /* Begin PBXFileReference section */
-<<<<<<< HEAD
-		317194B31C230DDD002E3BDA /* FetchedResultsControllerTests.swift */ = {isa = PBXFileReference; fileEncoding = 4; lastKnownFileType = sourcecode.swift; path = FetchedResultsControllerTests.swift; sourceTree = "<group>"; };
-		31AEFE3E1C185E63003DB703 /* FetchedResultsController.swift */ = {isa = PBXFileReference; fileEncoding = 4; lastKnownFileType = sourcecode.swift; name = FetchedResultsController.swift; path = Record/FetchedResultsController.swift; sourceTree = "<group>"; };
-=======
+		31A7787C1C6A4DD600F507F6 /* FetchedResultsController.swift */ = {isa = PBXFileReference; fileEncoding = 4; lastKnownFileType = sourcecode.swift; path = FetchedResultsController.swift; sourceTree = "<group>"; };
+		31A778801C6A4DE000F507F6 /* FetchedResultsControllerTests.swift */ = {isa = PBXFileReference; fileEncoding = 4; lastKnownFileType = sourcecode.swift; path = FetchedResultsControllerTests.swift; sourceTree = "<group>"; };
 		5605F1491C672E4000235C62 /* CGFloat.swift */ = {isa = PBXFileReference; fileEncoding = 4; lastKnownFileType = sourcecode.swift; path = CGFloat.swift; sourceTree = "<group>"; };
 		5605F14B1C672E4000235C62 /* DatabaseCoder.swift */ = {isa = PBXFileReference; fileEncoding = 4; lastKnownFileType = sourcecode.swift; path = DatabaseCoder.swift; sourceTree = "<group>"; };
 		5605F14C1C672E4000235C62 /* DatabaseDateComponents.swift */ = {isa = PBXFileReference; fileEncoding = 4; lastKnownFileType = sourcecode.swift; path = DatabaseDateComponents.swift; sourceTree = "<group>"; };
@@ -324,7 +319,6 @@
 		5605F1571C672E4000235C62 /* RawRepresentable.swift */ = {isa = PBXFileReference; fileEncoding = 4; lastKnownFileType = sourcecode.swift; path = RawRepresentable.swift; sourceTree = "<group>"; };
 		5605F1581C672E4000235C62 /* StandardLibrary.swift */ = {isa = PBXFileReference; fileEncoding = 4; lastKnownFileType = sourcecode.swift; path = StandardLibrary.swift; sourceTree = "<group>"; };
 		5605F1861C69111300235C62 /* SelectStatementSourceTablesTests.swift */ = {isa = PBXFileReference; fileEncoding = 4; lastKnownFileType = sourcecode.swift; path = SelectStatementSourceTablesTests.swift; sourceTree = "<group>"; };
->>>>>>> ba0e505d
 		5607EFD21BB8254800605DE3 /* TransactionObserverTests.swift */ = {isa = PBXFileReference; fileEncoding = 4; lastKnownFileType = sourcecode.swift; path = TransactionObserverTests.swift; sourceTree = "<group>"; };
 		560B3FAB1C19E01000C58EC7 /* PersistableTests.swift */ = {isa = PBXFileReference; fileEncoding = 4; lastKnownFileType = sourcecode.swift; path = PersistableTests.swift; sourceTree = "<group>"; };
 		560C97C61BFD0B8400BF8471 /* FunctionTests.swift */ = {isa = PBXFileReference; fileEncoding = 4; lastKnownFileType = sourcecode.swift; path = FunctionTests.swift; sourceTree = "<group>"; };
@@ -481,6 +475,7 @@
 			isa = PBXFrameworksBuildPhase;
 			buildActionMask = 2147483647;
 			files = (
+				56CA22291BB41663009A04C5 /* SQLite.framework in Frameworks */,
 				56BB862F1BA98AA9001F9168 /* libsqlite3.tbd in Frameworks */,
 				56E5D7D41B4D3FEE00430942 /* GRDB.framework in Frameworks */,
 			);
@@ -506,14 +501,6 @@
 /* End PBXFrameworksBuildPhase section */
 
 /* Begin PBXGroup section */
-<<<<<<< HEAD
-		315013941C21BCE600951DE3 /* FetchedResultsController */ = {
-			isa = PBXGroup;
-			children = (
-				31AEFE3E1C185E63003DB703 /* FetchedResultsController.swift */,
-			);
-			name = FetchedResultsController;
-=======
 		5605F1471C672E4000235C62 /* Support */ = {
 			isa = PBXGroup;
 			children = (
@@ -557,7 +544,6 @@
 				5605F1581C672E4000235C62 /* StandardLibrary.swift */,
 			);
 			path = StandardLibrary;
->>>>>>> ba0e505d
 			sourceTree = "<group>";
 		};
 		5607EFD11BB8253300605DE3 /* TransactionObserver */ = {
@@ -803,6 +789,7 @@
 		56A2389F1B9C753B0082EB20 /* Record */ = {
 			isa = PBXGroup;
 			children = (
+				31A7787C1C6A4DD600F507F6 /* FetchedResultsController.swift */,
 				560D92441C672C4B00F4F92B /* Persistable.swift */,
 				56A238A11B9C753B0082EB20 /* Record.swift */,
 				560D92451C672C4B00F4F92B /* RowConvertible.swift */,
@@ -917,9 +904,9 @@
 		56FC78631BBAEB6D00CA1285 /* Experimental */ = {
 			isa = PBXGroup;
 			children = (
+				31A778801C6A4DE000F507F6 /* FetchedResultsControllerTests.swift */,
 				56FC78641BBAEB8C00CA1285 /* MappingTests.swift */,
 				56FC78651BBAEB8C00CA1285 /* ManagedDataControllerTests.swift */,
-				317194B31C230DDD002E3BDA /* FetchedResultsControllerTests.swift */,
 			);
 			path = Experimental;
 			sourceTree = "<group>";
@@ -979,11 +966,6 @@
 			isa = PBXGroup;
 			children = (
 				56A2386F1B9C75030082EB20 /* Core */,
-<<<<<<< HEAD
-				56B7F4251BE148FE00E39BBF /* CoreGraphics */,
-				315013941C21BCE600951DE3 /* FetchedResultsController */,
-=======
->>>>>>> ba0e505d
 				56300B6D1C53F592005A543B /* FetchRequest */,
 				56A238911B9C750B0082EB20 /* Migrations */,
 				56A2389F1B9C753B0082EB20 /* Record */,
@@ -1328,14 +1310,6 @@
 				56A2388C1B9C75030082EB20 /* Statement.swift in Sources */,
 				56B7F43B1BEB42D500E39BBF /* Migration.swift in Sources */,
 				56300B811C53F592005A543B /* Operator.swift in Sources */,
-<<<<<<< HEAD
-				56A2389C1B9C752B0082EB20 /* DatabaseValueConvertible.swift in Sources */,
-				565D5D691BBC604000DC9BD4 /* Row+Foundation.swift in Sources */,
-				31AEFE421C185E63003DB703 /* FetchedResultsController.swift in Sources */,
-				56A238AE1B9C90090082EB20 /* NSNull.swift in Sources */,
-				56A2389A1B9C752B0082EB20 /* TableMapping.swift in Sources */,
-=======
->>>>>>> ba0e505d
 				56A238881B9C75030082EB20 /* Row.swift in Sources */,
 				5605F15E1C672E4000235C62 /* DatabaseDateComponents.swift in Sources */,
 				5605F1661C672E4000235C62 /* NSNull.swift in Sources */,
@@ -1348,6 +1322,7 @@
 				560D92481C672C4B00F4F92B /* Persistable.swift in Sources */,
 				560D92431C672C3E00F4F92B /* StatementColumnConvertible.swift in Sources */,
 				560D924A1C672C4B00F4F92B /* RowConvertible.swift in Sources */,
+				31A778841C6A4E0600F507F6 /* FetchedResultsController.swift in Sources */,
 				56A238861B9C75030082EB20 /* DatabaseValue.swift in Sources */,
 			);
 			runOnlyForDeploymentPostprocessing = 0;
@@ -1362,7 +1337,6 @@
 				56A238501B9C74A90082EB20 /* MinimalPrimaryKeyRowIDTests.swift in Sources */,
 				56AC8CCF1BA3F2AD009E4319 /* ConcurrencyTests.swift in Sources */,
 				56A238461B9C74A90082EB20 /* DictionaryRowTests.swift in Sources */,
-				317194B51C230DDD002E3BDA /* FetchedResultsControllerTests.swift in Sources */,
 				56B7F4381BE4C11200E39BBF /* DatabaseCoderTests.swift in Sources */,
 				564A50C81BFF4B7F00B3A3A2 /* CollationTests.swift in Sources */,
 				56E8CE111BB4FE5B00828BEC /* SQLiteStatementConvertibleFetchTests.swift in Sources */,
