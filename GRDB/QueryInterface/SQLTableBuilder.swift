extension Database {
    
    // MARK: - Database Schema
    
    /// Creates a database table.
    ///
    ///     try db.create(table: "pointOfInterests") { t in
    ///         t.column("id", .integer).primaryKey()
    ///         t.column("title", .text)
    ///         t.column("favorite", .boolean).notNull().default(false)
    ///         t.column("longitude", .double).notNull()
    ///         t.column("latitude", .double).notNull()
    ///     }
    ///
    /// See https://www.sqlite.org/lang_createtable.html and
    /// https://www.sqlite.org/withoutrowid.html
    ///
    /// - parameters:
    ///     - name: The table name.
    ///     - temporary: If true, creates a temporary table.
    ///     - ifNotExists: If false, no error is thrown if table already exists.
    ///     - withoutRowID: If true, uses WITHOUT ROWID optimization.
    ///     - body: A closure that defines table columns and constraints.
    /// - throws: A DatabaseError whenever an SQLite error occurs.
    @available(iOS 8.2, OSX 10.10, *)
    public func create(table name: String, temporary: Bool = false, ifNotExists: Bool = false, withoutRowID: Bool, body: @noescape (TableDefinition) -> Void) throws {
        // WITHOUT ROWID was added in SQLite 3.8.2 http://www.sqlite.org/changes.html#version_3_8_2
        // It is available from iOS 8.2 and OS X 10.10 https://github.com/yapstudios/YapDatabase/wiki/SQLite-version-(bundled-with-OS)
        let definition = TableDefinition(name: name, temporary: temporary, ifNotExists: ifNotExists, withoutRowID: withoutRowID)
        body(definition)
        let sql = try definition.sql(self)
        try execute(sql)
    }

    /// Creates a database table.
    ///
    ///     try db.create(table: "pointOfInterests") { t in
    ///         t.column("id", .integer).primaryKey()
    ///         t.column("title", .text)
    ///         t.column("favorite", .boolean).notNull().default(false)
    ///         t.column("longitude", .double).notNull()
    ///         t.column("latitude", .double).notNull()
    ///     }
    ///
    /// See https://www.sqlite.org/lang_createtable.html
    ///
    /// - parameters:
    ///     - name: The table name.
    ///     - temporary: If true, creates a temporary table.
    ///     - ifNotExists: If false, no error is thrown if table already exists.
    ///     - body: A closure that defines table columns and constraints.
    /// - throws: A DatabaseError whenever an SQLite error occurs.
    public func create(table name: String, temporary: Bool = false, ifNotExists: Bool = false, body: @noescape (TableDefinition) -> Void) throws {
        let definition = TableDefinition(name: name, temporary: temporary, ifNotExists: ifNotExists, withoutRowID: false)
        body(definition)
        let sql = try definition.sql(self)
        try execute(sql)
    }
    
    /// Renames a database table.
    ///
    /// See https://www.sqlite.org/lang_altertable.html
    ///
    /// - throws: A DatabaseError whenever an SQLite error occurs.
    public func rename(table name: String, to newName: String) throws {
        try execute("ALTER TABLE \(name.quotedDatabaseIdentifier) RENAME TO \(newName.quotedDatabaseIdentifier)")
    }
    
    /// Modifies a database table.
    ///
    ///     try db.alter(table: "persons") { t in
    ///         t.add(column: "url", .text)
    ///     }
    ///
    /// See https://www.sqlite.org/lang_altertable.html
    ///
    /// - parameters:
    ///     - name: The table name.
    ///     - body: A closure that defines table alterations.
    /// - throws: A DatabaseError whenever an SQLite error occurs.
    public func alter(table name: String, body: @noescape (TableAlteration) -> Void) throws {
        let alteration = TableAlteration(name: name)
        body(alteration)
        let sql = try alteration.sql(self)
        try execute(sql)
    }
    
    /// Deletes a database table.
    ///
    /// See https://www.sqlite.org/lang_droptable.html
    ///
    /// - throws: A DatabaseError whenever an SQLite error occurs.
    public func drop(table name: String) throws {
        try execute("DROP TABLE \(name.quotedDatabaseIdentifier)")
    }
    
    /// Creates a database index.
    ///
    ///     try db.create(index: "personByEmail", on: "person", columns: ["email"])
    ///
    /// SQLite can also index expressions (https://www.sqlite.org/expridx.html)
    /// and use specific collations. To create such an index, use a raw SQL
    /// query.
    ///
    ///     try db.execute("CREATE INDEX ...")
    ///
    /// See https://www.sqlite.org/lang_createindex.html
    ///
    /// - parameters:
    ///     - name: The index name.
    ///     - table: The name of the indexed table.
    ///     - columns: The indexed columns.
    ///     - unique: If true, creates a unique index.
    ///     - ifNotExists: If false, no error is thrown if index already exists.
    ///     - condition: If not nil, creates a partial index
    ///       (see https://www.sqlite.org/partialindex.html).
    public func create(index name: String, on table: String, columns: [String], unique: Bool = false, ifNotExists: Bool = false, condition: SQLExpressible? = nil) throws {
        let definition = IndexDefinition(name: name, table: table, columns: columns, unique: unique, ifNotExists: ifNotExists, condition: condition?.sqlExpression)
        let sql = definition.sql()
        try execute(sql)
    }
    
    /// Deletes a database index.
    ///
    /// See https://www.sqlite.org/lang_dropindex.html
    ///
    /// - throws: A DatabaseError whenever an SQLite error occurs.
    public func drop(index name: String) throws {
        try execute("DROP INDEX \(name.quotedDatabaseIdentifier)")
    }
}

/// The TableDefinition class lets you define table columns and constraints.
///
/// You don't create instances of this class. Instead, you use the Database
/// `create(table:)` method:
///
///     try db.create(table: "persons") { t in // t is TableDefinition
///         t.column(...)
///     }
///
/// See https://www.sqlite.org/lang_createtable.html
public final class TableDefinition {
    private typealias KeyConstraint = (columns: [String], conflictResolution: SQLConflictResolution?)
    
    private let name: String
    private let temporary: Bool
    private let ifNotExists: Bool
    private let withoutRowID: Bool
    private var columns: [ColumnDefinition] = []
    private var primaryKeyConstraint: KeyConstraint?
    private var uniqueKeyConstraints: [KeyConstraint] = []
    private var foreignKeyConstraints: [(columns: [String], table: String, destinationColumns: [String]?, deleteAction: SQLForeignKeyAction?, updateAction: SQLForeignKeyAction?, deferred: Bool)] = []
    private var checkConstraints: [_SQLExpression] = []
    
    init(name: String, temporary: Bool, ifNotExists: Bool, withoutRowID: Bool) {
        self.name = name
        self.temporary = temporary
        self.ifNotExists = ifNotExists
        self.withoutRowID = withoutRowID
    }
    
    /// Appends a table column.
    ///
    ///     try db.create(table: "persons") { t in
    ///         t.column("name", .text)
    ///     }
    ///
    /// See https://www.sqlite.org/lang_createtable.html#tablecoldef
    ///
    /// - parameter name: the column name.
    /// - parameter type: the column type.
    /// - returns: An ColumnDefinition that allows you to refine the
    ///   column definition.
    @discardableResult public func column(_ name: String, _ type: SQLColumnType) -> ColumnDefinition {
        let column = ColumnDefinition(name: name, type: type)
        columns.append(column)
        return column
    }
    
    /// Defines the table primary key.
    ///
    ///     try db.create(table: "citizenships") { t in
    ///         t.column("personID", .integer)
    ///         t.column("countryCode", .text)
    ///         t.primaryKey(["personID", "countryCode"])
    ///     }
    ///
    /// See https://www.sqlite.org/lang_createtable.html#primkeyconst and
    /// https://www.sqlite.org/lang_createtable.html#rowid
    ///
    /// - parameter columns: The primary key columns.
    /// - parameter conflitResolution: An optional conflict resolution
    ///   (see https://www.sqlite.org/lang_conflict.html).
    public func primaryKey(_ columns: [String], onConflict conflictResolution: SQLConflictResolution? = nil) {
        guard primaryKeyConstraint == nil else {
            fatalError("can't define several primary keys")
        }
        primaryKeyConstraint = (columns: columns, conflictResolution: conflictResolution)
    }
    
    /// Adds a unique key.
    ///
    ///     try db.create(table: "pointOfInterests") { t in
    ///         t.column("latitude", .double)
    ///         t.column("longitude", .double)
    ///         t.uniqueKey(["latitude", "longitude"])
    ///     }
    ///
    /// See https://www.sqlite.org/lang_createtable.html#uniqueconst
    ///
    /// - parameter columns: The unique key columns.
    /// - parameter conflitResolution: An optional conflict resolution
    ///   (see https://www.sqlite.org/lang_conflict.html).
    public func uniqueKey(_ columns: [String], onConflict conflictResolution: SQLConflictResolution? = nil) {
        uniqueKeyConstraints.append((columns: columns, conflictResolution: conflictResolution))
    }
    
    /// Adds a foreign key.
    ///
    ///     try db.create(table: "passport") { t in
    ///         t.column("issueDate", .date)
    ///         t.column("personID", .integer)
    ///         t.column("countryCode", .text)
    ///         t.foreignKey(["personID", "countryCode"], references: "citizenships", onDelete: .cascade)
    ///     }
    ///
    /// See https://www.sqlite.org/foreignkeys.html
    ///
    /// - parameters:
    ///     - columns: The foreign key columns.
    ///     - table: The referenced table.
    ///     - destinationColumns: The columns in the referenced table. If not
    ///       specified, the columns of the primary key of the referenced table
    ///       are used.
    ///     - deleteAction: Optional action when the referenced row is deleted.
    ///     - updateAction: Optional action when the referenced row is updated.
    ///     - deferred: If true, defines a deferred foreign key constraint.
    ///       See https://www.sqlite.org/foreignkeys.html#fk_deferred.
    public func foreignKey(_ columns: [String], references table: String, columns destinationColumns: [String]? = nil, onDelete deleteAction: SQLForeignKeyAction? = nil, onUpdate updateAction: SQLForeignKeyAction? = nil, deferred: Bool = false) {
        foreignKeyConstraints.append((columns: columns, table: table, destinationColumns: destinationColumns, deleteAction: deleteAction, updateAction: updateAction, deferred: deferred))
    }
    
    /// Adds a CHECK constraint.
    ///
    ///     try db.create(table: "persons") { t in
    ///         t.column("personalPhone", .text)
    ///         t.column("workPhone", .text)
    ///         let personalPhone = Column("personalPhone")
    ///         let workPhone = Column("workPhone")
    ///         t.check(personalPhone != nil || workPhone != nil)
    ///     }
    ///
    /// See https://www.sqlite.org/lang_createtable.html#ckconst
    ///
    /// - parameter condition: The checked condition
    public func check(_ condition: SQLExpressible) {
        checkConstraints.append(condition.sqlExpression)
    }
    
    /// Adds a CHECK constraint.
    ///
    ///     try db.create(table: "persons") { t in
    ///         t.column("personalPhone", .text)
    ///         t.column("workPhone", .text)
    ///         t.check(sql: "personalPhone IS NOT NULL OR workPhone IS NOT NULL")
    ///     }
    ///
    /// See https://www.sqlite.org/lang_createtable.html#ckconst
    ///
    /// - parameter sql: An SQL snippet
    public func check(sql: String) {
        checkConstraints.append(_SQLExpression.sqlLiteral(sql, nil))
    }
    
    private func sql(_ db: Database) throws -> String {
        var chunks: [String] = []
        chunks.append("CREATE")
        if temporary {
            chunks.append("TEMPORARY")
        }
        chunks.append("TABLE")
        if ifNotExists {
            chunks.append("IF NOT EXISTS")
        }
        chunks.append(name.quotedDatabaseIdentifier)
        
        do {
            var items: [String] = []
            try items.append(contentsOf: columns.map { try $0.sql(db) })
            
            if let (columns, conflictResolution) = primaryKeyConstraint {
                var chunks: [String] = []
                chunks.append("PRIMARY KEY")
                chunks.append("(\((columns.map { $0.quotedDatabaseIdentifier } as [String]).joined(separator: ", ")))")
                if let conflictResolution = conflictResolution {
                    chunks.append("ON CONFLICT")
                    chunks.append(conflictResolution.rawValue)
                }
                items.append(chunks.joined(separator: " "))
            }
            
            for (columns, conflictResolution) in uniqueKeyConstraints {
                var chunks: [String] = []
                chunks.append("UNIQUE")
                chunks.append("(\((columns.map { $0.quotedDatabaseIdentifier } as [String]).joined(separator: ", ")))")
                if let conflictResolution = conflictResolution {
                    chunks.append("ON CONFLICT")
                    chunks.append(conflictResolution.rawValue)
                }
                items.append(chunks.joined(separator: " "))
            }
            
            for (columns, table, destinationColumns, deleteAction, updateAction, deferred) in foreignKeyConstraints {
                var chunks: [String] = []
                chunks.append("FOREIGN KEY")
                chunks.append("(\((columns.map { $0.quotedDatabaseIdentifier } as [String]).joined(separator: ", ")))")
                chunks.append("REFERENCES")
                if let destinationColumns = destinationColumns {
                    chunks.append("\(table.quotedDatabaseIdentifier)(\((destinationColumns.map { $0.quotedDatabaseIdentifier } as [String]).joined(separator: ", ")))")
                } else if let primaryKey = try db.primaryKey(table) {
                    chunks.append("\(table.quotedDatabaseIdentifier)(\((primaryKey.columns.map { $0.quotedDatabaseIdentifier } as [String]).joined(separator: ", ")))")
                } else {
                    fatalError("explicit referenced column(s) required, since table \(table) has no primary key")
                }
                if let deleteAction = deleteAction {
                    chunks.append("ON DELETE")
                    chunks.append(deleteAction.rawValue)
                }
                if let updateAction = updateAction {
                    chunks.append("ON UPDATE")
                    chunks.append(updateAction.rawValue)
                }
                if deferred {
                    chunks.append("DEFERRABLE INITIALLY DEFERRED")
                }
                items.append(chunks.joined(separator: " "))
            }
            
            for checkExpression in checkConstraints {
                var chunks: [String] = []
                chunks.append("CHECK")
                var arguments: StatementArguments? = nil // nil so that checkExpression.sql(&arguments) embeds literals
                chunks.append("(" + checkExpression.sql(&arguments) + ")")
                items.append(chunks.joined(separator: " "))
            }
            
            chunks.append("(\(items.joined(separator: ", ")))")
        }
        
        if withoutRowID {
            chunks.append("WITHOUT ROWID")
        }
        return chunks.joined(separator: " ")
    }
}

/// The TableAlteration class lets you alter database tables.
///
/// You don't create instances of this class. Instead, you use the Database
/// `alter(table:)` method:
///
///     try db.alter(table: "persons") { t in // t is TableAlteration
///         t.add(column: ...)
///     }
///
/// See https://www.sqlite.org/lang_altertable.html
public final class TableAlteration {
    private let name: String
    private var addedColumns: [ColumnDefinition] = []
    
    init(name: String) {
        self.name = name
    }
    
    /// Appends a column to the table.
    ///
    ///     try db.alter(table: "persons") { t in
    ///         t.add(column: "url", .text)
    ///     }
    ///
    /// See https://www.sqlite.org/lang_altertable.html
    ///
    /// - parameter name: the column name.
    /// - parameter type: the column type.
    /// - returns: An ColumnDefinition that allows you to refine the
    ///   column definition.
    @discardableResult public func add(column name: String, _ type: SQLColumnType) -> ColumnDefinition {
        let column = ColumnDefinition(name: name, type: type)
        addedColumns.append(column)
        return column
    }
    
    private func sql(_ db: Database) throws -> String {
        var statements: [String] = []
        
        for column in addedColumns {
            var chunks: [String] = []
            chunks.append("ALTER TABLE")
            chunks.append(name.quotedDatabaseIdentifier)
            chunks.append("ADD COLUMN")
            try chunks.append(column.sql(db))
            let statement = chunks.joined(separator: " ")
            statements.append(statement)
        }
        
        return statements.joined(separator: "; ")
    }
}

/// The ColumnDefinition class lets you refine a table column.
///
/// You get instances of this class when you create or alter a database table:
///
///     try db.create(table: "persons") { t in
///         t.column(...)      // ColumnDefinition
///     }
///
///     try db.alter(table: "persons") { t in
///         t.add(column: ...) // ColumnDefinition
///     }
///
/// See https://www.sqlite.org/lang_createtable.html and
/// https://www.sqlite.org/lang_altertable.html
public final class ColumnDefinition {
    private let name: String
    private let type: SQLColumnType
    private var primaryKey: (conflictResolution: SQLConflictResolution?, autoincrement: Bool)?
    private var notNullConflictResolution: SQLConflictResolution?
    private var uniqueConflictResolution: SQLConflictResolution?
    private var checkConstraints: [_SQLExpression] = []
    private var foreignKeyConstraints: [(table: String, column: String?, deleteAction: SQLForeignKeyAction?, updateAction: SQLForeignKeyAction?, deferred: Bool)] = []
    private var defaultExpression: _SQLExpression?
    private var collationName: String?
    
    init(name: String, type: SQLColumnType) {
        self.name = name
        self.type = type
    }
    
    /// Adds a primary key constraint on the column.
    ///
    ///     try db.create(table: "persons") { t in
    ///         t.column("id", .integer).primaryKey()
    ///     }
    ///
    /// See https://www.sqlite.org/lang_createtable.html#primkeyconst and
    /// https://www.sqlite.org/lang_createtable.html#rowid
    ///
    /// - parameters:
    ///     - conflitResolution: An optional conflict resolution
    ///       (see https://www.sqlite.org/lang_conflict.html).
    ///     - autoincrement: If true, the primary key is autoincremented.
    /// - returns: Self so that you can further refine the column definition.
    @discardableResult public func primaryKey(onConflict conflictResolution: SQLConflictResolution? = nil, autoincrement: Bool = false) -> Self {
        primaryKey = (conflictResolution: conflictResolution, autoincrement: autoincrement)
        return self
    }
    
    /// Adds a NOT NULL constraint on the column.
    ///
    ///     try db.create(table: "persons") { t in
    ///         t.column("name", .text).notNull()
    ///     }
    ///
    /// See https://www.sqlite.org/lang_createtable.html#notnullconst
    ///
    /// - parameter conflitResolution: An optional conflict resolution
    ///   (see https://www.sqlite.org/lang_conflict.html).
    /// - returns: Self so that you can further refine the column definition.
    @discardableResult public func notNull(onConflict conflictResolution: SQLConflictResolution? = nil) -> Self {
        notNullConflictResolution = conflictResolution ?? .abort
        return self
    }
    
    /// Adds a UNIQUE constraint on the column.
    ///
    ///     try db.create(table: "persons") { t in
    ///         t.column("email", .text).unique()
    ///     }
    ///
    /// See https://www.sqlite.org/lang_createtable.html#uniqueconst
    ///
    /// - parameter conflitResolution: An optional conflict resolution
    ///   (see https://www.sqlite.org/lang_conflict.html).
    /// - returns: Self so that you can further refine the column definition.
    @discardableResult public func unique(onConflict conflictResolution: SQLConflictResolution? = nil) -> Self {
        uniqueConflictResolution = conflictResolution ?? .abort
        return self
    }
    
    /// Adds a CHECK constraint on the column.
    ///
    ///     try db.create(table: "persons") { t in
    ///         t.column("name", .text).check { length($0) > 0 }
    ///     }
    ///
    /// See https://www.sqlite.org/lang_createtable.html#ckconst
    ///
    /// - parameter condition: A closure whose argument is an Column that
    ///   represents the defined column, and returns the expression to check.
    /// - returns: Self so that you can further refine the column definition.
<<<<<<< HEAD
    @discardableResult public func check(_ condition: @noescape (Column) -> SQLExpressible) -> Self {
        checkExpression = condition(Column(name)).sqlExpression
=======
    public func check(@noescape condition: (SQLColumn) -> SQLExpressible) -> ColumnDefinition {
        checkConstraints.append(condition(SQLColumn(name)).sqlExpression)
>>>>>>> ceb73730
        return self
    }
    
    /// Adds a CHECK constraint on the column.
    ///
    ///     try db.create(table: "persons") { t in
    ///         t.column("name", .text).check(sql: "LENGTH(name) > 0")
    ///     }
    ///
    /// See https://www.sqlite.org/lang_createtable.html#ckconst
    ///
    /// - parameter sql: An SQL snippet.
    /// - returns: Self so that you can further refine the column definition.
<<<<<<< HEAD
    @discardableResult public func check(sql: String) -> Self {
        checkExpression = _SQLExpression.sqlLiteral(sql, nil)
=======
    public func check(sql sql: String) -> ColumnDefinition {
        checkConstraints.append(_SQLExpression.Literal(sql, nil))
>>>>>>> ceb73730
        return self
    }
    
    /// Defines the default column value.
    ///
    ///     try db.create(table: "persons") { t in
    ///         t.column("name", .text).defaults(to: "Anonymous")
    ///     }
    ///
    /// See https://www.sqlite.org/lang_createtable.html#dfltval
    ///
    /// - parameter value: A DatabaseValueConvertible value.
    /// - returns: Self so that you can further refine the column definition.
    @discardableResult public func defaults(to value: DatabaseValueConvertible) -> Self {
        defaultExpression = value.sqlExpression
        return self
    }
    
    /// Defines the default column value.
    ///
    ///     try db.create(table: "persons") { t in
    ///         t.column("creationDate", .DateTime).defaults(sql: "CURRENT_TIMESTAMP")
    ///     }
    ///
    /// See https://www.sqlite.org/lang_createtable.html#dfltval
    ///
    /// - parameter sql: An SQL snippet.
    /// - returns: Self so that you can further refine the column definition.
    @discardableResult public func defaults(sql: String) -> Self {
        defaultExpression = _SQLExpression.sqlLiteral(sql, nil)
        return self
    }
    
    // Defines the default column collation.
    ///
    ///     try db.create(table: "persons") { t in
    ///         t.column("email", .text).collate(.nocase)
    ///     }
    ///
    /// See https://www.sqlite.org/datatype3.html#collation
    ///
    /// - parameter collation: An SQLCollation.
    /// - returns: Self so that you can further refine the column definition.
    @discardableResult public func collate(_ collation: SQLCollation) -> Self {
        collationName = collation.rawValue
        return self
    }
    
    // Defines the default column collation.
    ///
    ///     try db.create(table: "persons") { t in
    ///         t.column("name", .text).collate(.localizedCaseInsensitiveCompare)
    ///     }
    ///
    /// See https://www.sqlite.org/datatype3.html#collation
    ///
    /// - parameter collation: A custom DatabaseCollation.
    /// - returns: Self so that you can further refine the column definition.
    @discardableResult public func collate(_ collation: DatabaseCollation) -> Self {
        collationName = collation.name
        return self
    }
    
    /// Defines a foreign key.
    ///
    ///     try db.create(table: "books") { t in
    ///         t.column("authorId", .integer).references("authors", onDelete: .cascade)
    ///     }
    ///
    /// See https://www.sqlite.org/foreignkeys.html
    ///
    /// - parameters
    ///     - table: The referenced table.
    ///     - column: The column in the referenced table. If not specified, the
    ///       column of the primary key of the referenced table is used.
    ///     - deleteAction: Optional action when the referenced row is deleted.
    ///     - updateAction: Optional action when the referenced row is updated.
    ///     - deferred: If true, defines a deferred foreign key constraint.
    ///       See https://www.sqlite.org/foreignkeys.html#fk_deferred.
    /// - returns: Self so that you can further refine the column definition.
<<<<<<< HEAD
    @discardableResult public func references(_ table: String, column: String? = nil, onDelete deleteAction: SQLForeignKeyAction? = nil, onUpdate updateAction: SQLForeignKeyAction? = nil, deferred: Bool = false) -> Self {
        reference = (table: table, column: column, deleteAction: deleteAction, updateAction: updateAction, deferred: deferred)
=======
    public func references(table: String, column: String? = nil, onDelete deleteAction: SQLForeignKeyAction? = nil, onUpdate updateAction: SQLForeignKeyAction? = nil, deferred: Bool = false) -> ColumnDefinition {
        foreignKeyConstraints.append((table: table, column: column, deleteAction: deleteAction, updateAction: updateAction, deferred: deferred))
>>>>>>> ceb73730
        return self
    }
    
    private func sql(_ db: Database) throws -> String {
        var chunks: [String] = []
        chunks.append(name.quotedDatabaseIdentifier)
        chunks.append(type.rawValue)
        
        if let (conflictResolution, autoincrement) = primaryKey {
            chunks.append("PRIMARY KEY")
            if let conflictResolution = conflictResolution {
                chunks.append("ON CONFLICT")
                chunks.append(conflictResolution.rawValue)
            }
            if autoincrement {
                chunks.append("AUTOINCREMENT")
            }
        }
        
        switch notNullConflictResolution {
        case .none:
            break
        case .abort?:
            chunks.append("NOT NULL")
        case let conflictResolution?:
            chunks.append("NOT NULL ON CONFLICT")
            chunks.append(conflictResolution.rawValue)
        }
        
        switch uniqueConflictResolution {
        case .none:
            break
        case .abort?:
            chunks.append("UNIQUE")
        case let conflictResolution?:
            chunks.append("UNIQUE ON CONFLICT")
            chunks.append(conflictResolution.rawValue)
        }
        
        for checkConstraint in checkConstraints {
            chunks.append("CHECK")
            var arguments: StatementArguments? = nil // nil so that checkConstraint.sql(&arguments) embeds literals
            chunks.append("(" + checkConstraint.sql(&arguments) + ")")
        }
        
        if let defaultExpression = defaultExpression {
            var arguments: StatementArguments? = nil // nil so that defaultExpression.sql(&arguments) embeds literals
            chunks.append("DEFAULT")
            chunks.append(defaultExpression.sql(&arguments))
        }
        
        if let collationName = collationName {
            chunks.append("COLLATE")
            chunks.append(collationName)
        }
        
        for (table, column, deleteAction, updateAction, deferred) in foreignKeyConstraints {
            chunks.append("REFERENCES")
            if let column = column {
                chunks.append("\(table.quotedDatabaseIdentifier)(\(column.quotedDatabaseIdentifier))")
            } else if let primaryKey = try db.primaryKey(table) {
                chunks.append("\(table.quotedDatabaseIdentifier)(\((primaryKey.columns.map { $0.quotedDatabaseIdentifier } as [String]).joined(separator: ", ")))")
            } else {
                fatalError("explicit referenced column required, since table \(table) has no primary key")
            }
            if let deleteAction = deleteAction {
                chunks.append("ON DELETE")
                chunks.append(deleteAction.rawValue)
            }
            if let updateAction = updateAction {
                chunks.append("ON UPDATE")
                chunks.append(updateAction.rawValue)
            }
            if deferred {
                chunks.append("DEFERRABLE INITIALLY DEFERRED")
            }
        }
        
        return chunks.joined(separator: " ")
    }
}

private struct IndexDefinition {
    let name: String
    let table: String
    let columns: [String]
    let unique: Bool
    let ifNotExists: Bool
    let condition: _SQLExpression?
    
    func sql() -> String {
        var chunks: [String] = []
        chunks.append("CREATE")
        if unique {
            chunks.append("UNIQUE")
        }
        chunks.append("INDEX")
        if ifNotExists {
            chunks.append("IF NOT EXISTS")
        }
        chunks.append(name.quotedDatabaseIdentifier)
        chunks.append("ON")
        chunks.append("\(table.quotedDatabaseIdentifier)(\((columns.map { $0.quotedDatabaseIdentifier } as [String]).joined(separator: ", ")))")
        if let condition = condition {
            chunks.append("WHERE")
            var arguments: StatementArguments? = nil // nil so that condition.sql(&arguments) embeds literals
            chunks.append(condition.sql(&arguments))
        }
        return chunks.joined(separator: " ")
    }
}

/// A built-in SQLite collation.
///
/// See https://www.sqlite.org/datatype3.html#collation
public enum SQLCollation : String {
    case binary = "BINARY"
    case nocase = "NOCASE"
    case rtrim = "RTRIM"
}

/// An SQLite conflict resolution.
///
/// See https://www.sqlite.org/lang_conflict.html.
public enum SQLConflictResolution : String {
    case rollback = "ROLLBACK"
    case abort = "ABORT"
    case fail = "FAIL"
    case ignore = "IGNORE"
    case replace = "REPLACE"
}

/// An SQL column type.
///
///     try db.create(table: "persons") { t in
///         t.column("id", .integer).primaryKey()
///         t.column("title", .text)
///     }
///
/// See https://www.sqlite.org/datatype3.html
public enum SQLColumnType : String {
    case text = "TEXT"
    case integer = "INTEGER"
    case double = "DOUBLE"
    case numeric = "NUMERIC"
    case boolean = "BOOLEAN"
    case blob = "BLOB"
    case date = "DATE"
    case datetime = "DATETIME"
}

/// A foreign key action.
///
/// See https://www.sqlite.org/foreignkeys.html
public enum SQLForeignKeyAction : String {
    case cascade = "CASCADE"
    case restrict = "RESTRICT"
    case setNull = "SET NULL"
    case setDefault = "SET DEFAULT"
}<|MERGE_RESOLUTION|>--- conflicted
+++ resolved
@@ -500,13 +500,8 @@
     /// - parameter condition: A closure whose argument is an Column that
     ///   represents the defined column, and returns the expression to check.
     /// - returns: Self so that you can further refine the column definition.
-<<<<<<< HEAD
     @discardableResult public func check(_ condition: @noescape (Column) -> SQLExpressible) -> Self {
-        checkExpression = condition(Column(name)).sqlExpression
-=======
-    public func check(@noescape condition: (SQLColumn) -> SQLExpressible) -> ColumnDefinition {
-        checkConstraints.append(condition(SQLColumn(name)).sqlExpression)
->>>>>>> ceb73730
+        checkConstraints.append(condition(Column(name)).sqlExpression)
         return self
     }
     
@@ -520,13 +515,8 @@
     ///
     /// - parameter sql: An SQL snippet.
     /// - returns: Self so that you can further refine the column definition.
-<<<<<<< HEAD
     @discardableResult public func check(sql: String) -> Self {
-        checkExpression = _SQLExpression.sqlLiteral(sql, nil)
-=======
-    public func check(sql sql: String) -> ColumnDefinition {
-        checkConstraints.append(_SQLExpression.Literal(sql, nil))
->>>>>>> ceb73730
+        checkConstraints.append(_SQLExpression.sqlLiteral(sql, nil))
         return self
     }
     
@@ -607,13 +597,8 @@
     ///     - deferred: If true, defines a deferred foreign key constraint.
     ///       See https://www.sqlite.org/foreignkeys.html#fk_deferred.
     /// - returns: Self so that you can further refine the column definition.
-<<<<<<< HEAD
     @discardableResult public func references(_ table: String, column: String? = nil, onDelete deleteAction: SQLForeignKeyAction? = nil, onUpdate updateAction: SQLForeignKeyAction? = nil, deferred: Bool = false) -> Self {
-        reference = (table: table, column: column, deleteAction: deleteAction, updateAction: updateAction, deferred: deferred)
-=======
-    public func references(table: String, column: String? = nil, onDelete deleteAction: SQLForeignKeyAction? = nil, onUpdate updateAction: SQLForeignKeyAction? = nil, deferred: Bool = false) -> ColumnDefinition {
         foreignKeyConstraints.append((table: table, column: column, deleteAction: deleteAction, updateAction: updateAction, deferred: deferred))
->>>>>>> ceb73730
         return self
     }
     
