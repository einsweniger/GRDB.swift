

// MARK: - _SQLSelectQuery

/// This type is an implementation detail of the query interface.
/// Do not use it directly.
///
/// See https://github.com/groue/GRDB.swift/#the-query-interface
public struct _SQLSelectQuery {
    var selection: [_SQLSelectable]
    var isDistinct: Bool
    var source: _SQLSource?
    var whereExpression: _SQLExpression?
    var groupByExpressions: [_SQLExpression]
    var orderings: [_SQLOrdering]
    var isReversed: Bool
    var havingExpression: _SQLExpression?
    var limit: _SQLLimit?
    
    init(
        select selection: [_SQLSelectable],
        isDistinct: Bool = false,
        from source: _SQLSource? = nil,
        filter whereExpression: _SQLExpression? = nil,
        groupBy groupByExpressions: [_SQLExpression] = [],
        orderBy orderings: [_SQLOrdering] = [],
        isReversed: Bool = false,
        having havingExpression: _SQLExpression? = nil,
        limit: _SQLLimit? = nil)
    {
        self.selection = selection
        self.isDistinct = isDistinct
        self.source = source
        self.whereExpression = whereExpression
        self.groupByExpressions = groupByExpressions
        self.orderings = orderings
        self.isReversed = isReversed
        self.havingExpression = havingExpression
        self.limit = limit
    }
    
    func sql(_ db: Database, _ bindings: inout [DatabaseValueConvertible?]) throws -> String {
        var sql = "SELECT"
        
        if isDistinct {
            sql += " DISTINCT"
        }
        
        assert(!selection.isEmpty)
        sql += try " " + selection.map { try $0.resultColumnSQL(db, &bindings) }.joined(separator: ", ")
        
        if let source = source {
            sql += try " FROM " + source.sql(db, &bindings)
        }
        
        if let whereExpression = whereExpression {
            sql += try " WHERE " + whereExpression.sql(db, &bindings)
        }
        
        if !groupByExpressions.isEmpty {
            sql += try " GROUP BY " + groupByExpressions.map { try $0.sql(db, &bindings) }.joined(separator: ", ")
        }
        
        if let havingExpression = havingExpression {
            sql += try " HAVING " + havingExpression.sql(db, &bindings)
        }
        
        var orderings = self.orderings
        if isReversed {
            if orderings.isEmpty {
                // https://www.sqlite.org/lang_createtable.html#rowid
                //
                // > The rowid value can be accessed using one of the special
                // > case-independent names "rowid", "oid", or "_rowid_" in
                // > place of a column name. If a table contains a user defined
                // > column named "rowid", "oid" or "_rowid_", then that name
                // > always refers the explicitly declared column and cannot be
                // > used to retrieve the integer rowid value.
                //
                // Here we assume that _rowid_ is not a custom column.
                // TODO: support for user-defined _rowid_ column.
                // TODO: support for WITHOUT ROWID tables.
                orderings = [SQLColumn("_rowid_").desc]
            } else {
                orderings = orderings.map { $0.reversedOrdering }
            }
        }
        if !orderings.isEmpty {
            sql += try " ORDER BY " + orderings.map { try $0.orderingSQL(db, &bindings) }.joined(separator: ", ")
        }
        
        if let limit = limit {
            sql += " LIMIT " + limit.sql
        }
        
        return sql
    }
    
    /// Returns a query that counts the number of rows matched by self.
    var countQuery: _SQLSelectQuery {
        guard groupByExpressions.isEmpty && limit == nil else {
            // SELECT ... GROUP BY ...
            // SELECT ... LIMIT ...
            return trivialCountQuery
        }
        
        guard let source = source, case .table(name: let tableName, alias: let alias) = source else {
            // SELECT ... FROM (something which is not a table)
            return trivialCountQuery
        }
        
        assert(!selection.isEmpty)
        if selection.count == 1 {
            let selectable = self.selection[0]
            switch selectable.sqlSelectableKind {
            case .star(sourceName: let sourceName):
                guard !isDistinct else {
                    return trivialCountQuery
                }
                
                if let sourceName = sourceName {
                    guard sourceName == tableName || sourceName == alias else {
                        return trivialCountQuery
                    }
                }
                
                // SELECT * FROM tableName ...
                // ->
                // SELECT COUNT(*) FROM tableName ...
                var countQuery = unorderedQuery
                countQuery.selection = [_SQLExpression.count(selectable)]
                return countQuery
                
            case .expression(let expression):
                // SELECT [DISTINCT] expr FROM tableName ...
                if isDistinct {
                    // SELECT DISTINCT expr FROM tableName ...
                    // ->
                    // SELECT COUNT(DISTINCT expr) FROM tableName ...
                    var countQuery = unorderedQuery
                    countQuery.isDistinct = false
                    countQuery.selection = [_SQLExpression.countDistinct(expression)]
                    return countQuery
                } else {
                    // SELECT expr FROM tableName ...
                    // ->
                    // SELECT COUNT(*) FROM tableName ...
                    var countQuery = unorderedQuery
                    countQuery.selection = [_SQLExpression.count(_SQLResultColumn.star(nil))]
                    return countQuery
                }
            }
        } else {
            // SELECT [DISTINCT] expr1, expr2, ... FROM tableName ...
            
            guard !isDistinct else {
                return trivialCountQuery
            }

            // SELECT expr1, expr2, ... FROM tableName ...
            // ->
            // SELECT COUNT(*) FROM tableName ...
            var countQuery = unorderedQuery
            countQuery.selection = [_SQLExpression.count(_SQLResultColumn.star(nil))]
            return countQuery
        }
    }
    
    // SELECT COUNT(*) FROM (self)
    private var trivialCountQuery: _SQLSelectQuery {
        return _SQLSelectQuery(
            select: [_SQLExpression.count(_SQLResultColumn.star(nil))],
            from: .query(query: unorderedQuery, alias: nil))
    }
    
    /// Remove ordering
    private var unorderedQuery: _SQLSelectQuery {
        var query = self
        query.isReversed = false
        query.orderings = []
        return query
    }
}


// MARK: - _SQLSource

indirect enum _SQLSource {
    case table(name: String, alias: String?)
    case query(query: _SQLSelectQuery, alias: String?)
    
    func sql(_ db: Database, _ bindings: inout [DatabaseValueConvertible?]) throws -> String {
        switch self {
        case .table(let table, let alias):
            if let alias = alias {
                return table.quotedDatabaseIdentifier + " AS " + alias.quotedDatabaseIdentifier
            } else {
                return table.quotedDatabaseIdentifier
            }
        case .query(let query, let alias):
            if let alias = alias {
                return try "(" + query.sql(db, &bindings) + ") AS " + alias.quotedDatabaseIdentifier
            } else {
                return try "(" + query.sql(db, &bindings) + ")"
            }
        }
    }
}


// MARK: - _SQLOrdering

/// This protocol is an implementation detail of the query interface.
/// Do not use it directly.
///
/// See https://github.com/groue/GRDB.swift/#the-query-interface
public protocol _SQLOrdering {
    var reversedOrdering: _SQLOrderingExpression { get }
    func orderingSQL(_ db: Database, _ bindings: inout [DatabaseValueConvertible?]) throws -> String
}

/// This type is an implementation detail of the query interface.
/// Do not use it directly.
///
/// See https://github.com/groue/GRDB.swift/#the-query-interface
public enum _SQLOrderingExpression {
    case asc(_SQLExpression)
    case desc(_SQLExpression)
}

extension _SQLOrderingExpression : _SQLOrdering {
    
    /// This property is an implementation detail of the query interface.
    /// Do not use it directly.
    ///
    /// See https://github.com/groue/GRDB.swift/#the-query-interface
    public var reversedOrdering: _SQLOrderingExpression {
        switch self {
        case .asc(let expression):
            return .desc(expression)
        case .desc(let expression):
            return .asc(expression)
        }
    }
    
    /// This method is an implementation detail of the query interface.
    /// Do not use it directly.
    ///
    /// See https://github.com/groue/GRDB.swift/#the-query-interface
    public func orderingSQL(_ db: Database, _ bindings: inout [DatabaseValueConvertible?]) throws -> String {
        switch self {
        case .asc(let expression):
            return try expression.sql(db, &bindings) + " ASC"
        case .desc(let expression):
            return try expression.sql(db, &bindings) + " DESC"
        }
    }
}


// MARK: - _SQLLimit

struct _SQLLimit {
    let limit: Int
    let offset: Int?
    
    var sql: String {
        if let offset = offset {
            return "\(limit) OFFSET \(offset)"
        } else {
            return "\(limit)"
        }
    }
}


// MARK: - _SQLExpressible

public protocol _SQLExpressible {
    
    /// This property is an implementation detail of the query interface.
    /// Do not use it directly.
    ///
    /// See https://github.com/groue/GRDB.swift/#the-query-interface
    var sqlExpression: _SQLExpression { get }
}

// Conformance to _SQLExpressible
extension DatabaseValueConvertible {
    
    /// This property is an implementation detail of the query interface.
    /// Do not use it directly.
    ///
    /// See https://github.com/groue/GRDB.swift/#the-query-interface
    public var sqlExpression: _SQLExpression {
        return .value(self)
    }
}

/// This protocol is an implementation detail of the query interface.
/// Do not use it directly.
///
/// See https://github.com/groue/GRDB.swift/#the-query-interface
public protocol _SpecificSQLExpressible : _SQLExpressible {
    // _SQLExpressible can be adopted by Swift standard types, and user
    // types, through the DatabaseValueConvertible protocol, which inherits
    // from _SQLExpressible.
    //
    // For example, Int adopts _SQLExpressible through
    // DatabaseValueConvertible.
    //
    // _SpecificSQLExpressible, on the other side, is not adopted by any
    // Swift standard type or any user type. It is only adopted by GRDB types,
    // such as SQLColumn, _SQLExpression and _SQLLiteral.
    //
    // This separation lets us define functions and operators that do not
    // spill out. The three declarations below have no chance overloading a
    // Swift-defined operator, or a user-defined operator:
    //
    // - ==(_SQLExpressible, _SpecificSQLExpressible)
    // - ==(_SpecificSQLExpressible, _SQLExpressible)
    // - ==(_SpecificSQLExpressible, _SpecificSQLExpressible)
}

extension _SpecificSQLExpressible where Self: _SQLOrdering {
    
    /// This property is an implementation detail of the query interface.
    /// Do not use it directly.
    ///
    /// See https://github.com/groue/GRDB.swift/#the-query-interface
    public var reversedOrdering: _SQLOrderingExpression {
        return .desc(sqlExpression)
    }
    
    /// This method is an implementation detail of the query interface.
    /// Do not use it directly.
    ///
    /// See https://github.com/groue/GRDB.swift/#the-query-interface
    public func orderingSQL(_ db: Database, _ bindings: inout [DatabaseValueConvertible?]) throws -> String {
        return try sqlExpression.sql(db, &bindings)
    }
}

extension _SpecificSQLExpressible where Self: _SQLSelectable {
    
    /// This method is an implementation detail of the query interface.
    /// Do not use it directly.
    ///
    /// See https://github.com/groue/GRDB.swift/#the-query-interface
    public func resultColumnSQL(_ db: Database, _ bindings: inout [DatabaseValueConvertible?]) throws -> String {
        return try sqlExpression.sql(db, &bindings)
    }
    
    /// This method is an implementation detail of the query interface.
    /// Do not use it directly.
    ///
    /// See https://github.com/groue/GRDB.swift/#the-query-interface
    public func countedSQL(_ db: Database, _ bindings: inout [DatabaseValueConvertible?]) throws -> String {
        return try sqlExpression.sql(db, &bindings)
    }
    
    /// This property is an implementation detail of the query interface.
    /// Do not use it directly.
    ///
    /// See https://github.com/groue/GRDB.swift/#the-query-interface
    public var sqlSelectableKind: _SQLSelectableKind {
        return .expression(sqlExpression)
    }
}

extension _SpecificSQLExpressible {
    
    /// Returns a value that can be used as an argument to FetchRequest.order()
    ///
    /// See https://github.com/groue/GRDB.swift/#the-query-interface
    public var asc: _SQLOrderingExpression {
        return .asc(sqlExpression)
    }
    
    /// Returns a value that can be used as an argument to FetchRequest.order()
    ///
    /// See https://github.com/groue/GRDB.swift/#the-query-interface
    public var desc: _SQLOrderingExpression {
        return .desc(sqlExpression)
    }
    
    /// Returns a value that can be used as an argument to FetchRequest.select()
    ///
    /// See https://github.com/groue/GRDB.swift/#the-query-interface
    public func aliased(_ alias: String) -> _SQLSelectable {
        return _SQLResultColumn.expression(expression: sqlExpression, alias: alias)
    }
}


/// This type is an implementation detail of the query interface.
/// Do not use it directly.
///
/// See https://github.com/groue/GRDB.swift/#the-query-interface
public indirect enum _SQLExpression {
    /// For example: `name || 'rrr' AS pirateName`
    case SQLLiteral(String)
    
    /// For example: `1` or `'foo'`
    case value(DatabaseValueConvertible?)   // TODO: switch to DatabaseValue?
    
    /// For example: `name`, `table.name`
    case identifier(identifier: String, sourceName: String?)
    
    /// For example: `name = 'foo' COLLATE NOCASE`
    case collate(_SQLExpression, String)
    
    /// For example: `NOT condition`
    case notOperator(_SQLExpression)
    
    /// For example: `name = 'foo'`
    case equalOperator(_SQLExpression, _SQLExpression)
    
    /// For example: `name <> 'foo'`
    case notEqualOperator(_SQLExpression, _SQLExpression)
    
    /// For example: `name IS NULL`
    case isOperator(_SQLExpression, _SQLExpression)
    
    /// For example: `name IS NOT NULL`
    case isNotOperator(_SQLExpression, _SQLExpression)
    
    /// For example: `-value`
    case prefixOperator(String, _SQLExpression)
    
    /// For example: `age + 1`
    case infixOperator(String, _SQLExpression, _SQLExpression)
    
    /// For example: `id IN (1,2,3)`
    case inOperator([_SQLExpression], _SQLExpression)
    
    /// For example `id IN (SELECT ...)`
    case inSubQuery(_SQLSelectQuery, _SQLExpression)
    
    /// For example `EXISTS (SELECT ...)`
    case exists(_SQLSelectQuery)
    
    /// For example: `age BETWEEN 1 AND 2`
    case between(value: _SQLExpression, min: _SQLExpression, max: _SQLExpression)
    
    /// For example: `LOWER(name)`
    case function(String, [_SQLExpression])
    
    /// For example: `COUNT(*)`
    case count(_SQLSelectable)
    
    /// For example: `COUNT(DISTINCT name)`
    case countDistinct(_SQLExpression)
    
    ///
<<<<<<< HEAD
    func sql(_ db: Database, _ bindings: inout [DatabaseValueConvertible?]) throws -> String {
        // TODO: this method is slow to compile
        // https://medium.com/swift-programming/speeding-up-slow-swift-build-times-922feeba5780#.s77wmh4h0
        // 10746.4ms	/Users/groue/Documents/git/groue/GRDB.swift/GRDB/FetchRequest/SQLSelectQuery.swift:439:10	func sql(_ db: Database, _ bindings: inout [DatabaseValueConvertible?]) throws -> String
=======
    func sql(db: Database, inout _ bindings: [DatabaseValueConvertible?]) throws -> String {
        // NOTE: this method *was* slow to compile
        // https://medium.com/swift-programming/speeding-up-slow-swift-build-times-922feeba5780#.s77wmh4h0
        // 10746.4ms	/Users/groue/Documents/git/groue/GRDB.swift/GRDB/FetchRequest/SQLSelectQuery.swift:439:10	func sql(db: Database, inout _ bindings: [DatabaseValueConvertible?]) throws -> String
        // Fixes are marked with "## Slow Compile Fix (Swift 2.2.x):"
        //
>>>>>>> 5a17fa53
        switch self {
        case .SQLLiteral(let sql):
            return sql
            
        case .value(let value):
            guard let value = value else {
                return "NULL"
            }
            bindings.append(value)
            return "?"
            
        case .identifier(let identifier, let sourceName):
            if let sourceName = sourceName {
                return sourceName.quotedDatabaseIdentifier + "." + identifier.quotedDatabaseIdentifier
            } else {
                return identifier.quotedDatabaseIdentifier
            }
            
        case .collate(let expression, let collation):
            let sql = try expression.sql(db, &bindings)
            let chars = sql.characters
            if chars.last! == ")" {
                return String(chars.prefix(upTo: chars.index(chars.endIndex, offsetBy: -1))) + " COLLATE " + collation + ")"
            } else {
                return sql + " COLLATE " + collation
            }
            
        case .notOperator(let condition):
            switch condition {
            case .notOperator(let expression):
                return try expression.sql(db, &bindings)
                
            case .inOperator(let expressions, let expression):
                if expressions.isEmpty {
                    return "1"
                } else {
<<<<<<< HEAD
                    return try "(" + expression.sql(db, &bindings) + " NOT IN (" + expressions.map { try $0.sql(db, &bindings) }.joined(separator: ", ") + "))"
=======
                    // ## Slow Compile Fix (Swift 2.2.x):
                    // TODO: Check if Swift 3 compiler fixes this line's slow compilation time:
                    //return try "(" + expression.sql(db, &bindings) + " NOT IN (" + expressions.map { try $0.sql(db, &bindings) }.joinWithSeparator(", ") + "))"   // Original, Slow To Compile
                    return try "(" + expression.sql(db, &bindings) + " NOT IN (" + (expressions.map { try $0.sql(db, &bindings) } as [String]).joinWithSeparator(", ") + "))"
>>>>>>> 5a17fa53
                }
                
            case .inSubQuery(let subQuery, let expression):
                return try "(" + expression.sql(db, &bindings) + " NOT IN (" + subQuery.sql(db, &bindings)  + "))"
                
            case .exists(let subQuery):
                return try "(NOT EXISTS (" + subQuery.sql(db, &bindings)  + "))"
                
            case .equalOperator(let lhs, let rhs):
                return try _SQLExpression.notEqualOperator(lhs, rhs).sql(db, &bindings)
                
            case .notEqualOperator(let lhs, let rhs):
                return try _SQLExpression.equalOperator(lhs, rhs).sql(db, &bindings)
                
            case .isOperator(let lhs, let rhs):
                return try _SQLExpression.isNotOperator(lhs, rhs).sql(db, &bindings)
                
            case .isNotOperator(let lhs, let rhs):
                return try _SQLExpression.isOperator(lhs, rhs).sql(db, &bindings)
                
            default:
                return try "(NOT " + condition.sql(db, &bindings) + ")"
            }
            
        case .equalOperator(let lhs, let rhs):
            switch (lhs, rhs) {
            case (let lhs, .value(let rhs)) where rhs == nil:
                // Swiftism!
                // Turn `filter(a == nil)` into `a IS NULL` since the intention is obviously to check for NULL. `a = NULL` would evaluate to NULL.
                return try "(" + lhs.sql(db, &bindings) + " IS NULL)"
            case (.value(let lhs), let rhs) where lhs == nil:
                // Swiftism!
                return try "(" + rhs.sql(db, &bindings) + " IS NULL)"
            default:
                return try "(" + lhs.sql(db, &bindings) + " = " + rhs.sql(db, &bindings) + ")"
            }
            
        case .notEqualOperator(let lhs, let rhs):
            switch (lhs, rhs) {
            case (let lhs, .value(let rhs)) where rhs == nil:
                // Swiftism!
                // Turn `filter(a != nil)` into `a IS NOT NULL` since the intention is obviously to check for NULL. `a <> NULL` would evaluate to NULL.
                return try "(" + lhs.sql(db, &bindings) + " IS NOT NULL)"
            case (.value(let lhs), let rhs) where lhs == nil:
                // Swiftism!
                return try "(" + rhs.sql(db, &bindings) + " IS NOT NULL)"
            default:
                return try "(" + lhs.sql(db, &bindings) + " <> " + rhs.sql(db, &bindings) + ")"
            }
            
        case .isOperator(let lhs, let rhs):
            switch (lhs, rhs) {
            case (let lhs, .value(let rhs)) where rhs == nil:
                return try "(" + lhs.sql(db, &bindings) + " IS NULL)"
            case (.value(let lhs), let rhs) where lhs == nil:
                return try "(" + rhs.sql(db, &bindings) + " IS NULL)"
            default:
                return try "(" + lhs.sql(db, &bindings) + " IS " + rhs.sql(db, &bindings) + ")"
            }
            
        case .isNotOperator(let lhs, let rhs):
            switch (lhs, rhs) {
            case (let lhs, .value(let rhs)) where rhs == nil:
                return try "(" + lhs.sql(db, &bindings) + " IS NOT NULL)"
            case (.value(let lhs), let rhs) where lhs == nil:
                return try "(" + rhs.sql(db, &bindings) + " IS NOT NULL)"
            default:
                return try "(" + lhs.sql(db, &bindings) + " IS NOT " + rhs.sql(db, &bindings) + ")"
            }
            
        case .prefixOperator(let SQLOperator, let value):
            return try SQLOperator + value.sql(db, &bindings)
            
        case .infixOperator(let SQLOperator, let lhs, let rhs):
            return try "(" + lhs.sql(db, &bindings) + " \(SQLOperator) " + rhs.sql(db, &bindings) + ")"
            
        case .inOperator(let expressions, let expression):
            guard !expressions.isEmpty else {
                return "0"
            }
<<<<<<< HEAD
            return try "(" + expression.sql(db, &bindings) + " IN (" + expressions.map { try $0.sql(db, &bindings) }.joined(separator: ", ")  + "))"
=======
            // ## Slow Compile Fix (Swift 2.2.x):
            // TODO: Check if Swift 3 compiler fixes this line's slow compilation time:
            //return try "(" + expression.sql(db, &bindings) + " IN (" + expressions.map { try $0.sql(db, &bindings) }.joinWithSeparator(", ")  + "))"  // Original, Slow To Compile
            return try "(" + expression.sql(db, &bindings) + " IN (" + (expressions.map { try $0.sql(db, &bindings) } as [String]).joinWithSeparator(", ")  + "))"
>>>>>>> 5a17fa53
        
        case .inSubQuery(let subQuery, let expression):
            return try "(" + expression.sql(db, &bindings) + " IN (" + subQuery.sql(db, &bindings)  + "))"
            
        case .exists(let subQuery):
            return try "(EXISTS (" + subQuery.sql(db, &bindings)  + "))"
            
        case .between(value: let value, min: let min, max: let max):
            return try "(" + value.sql(db, &bindings) + " BETWEEN " + min.sql(db, &bindings) + " AND " + max.sql(db, &bindings) + ")"
            
<<<<<<< HEAD
        case .function(let functionName, let functionArguments):
            return try functionName + "(" + functionArguments.map { try $0.sql(db, &bindings) }.joined(separator: ", ")  + ")"
=======
        case .Function(let functionName, let functionArguments):
            // ## Slow Compile Fix (Swift 2.2.x):
            // TODO: Check if Swift 3 compiler fixes this line's slow compilation time:
            //return try functionName + "(" + functionArguments.map { try $0.sql(db, &bindings) }.joinWithSeparator(", ")  + ")"    // Original, Slow To Compile
            return try functionName + "(" + (functionArguments.map { try $0.sql(db, &bindings) } as [String]).joinWithSeparator(", ")  + ")"
>>>>>>> 5a17fa53
            
        case .count(let counted):
            return try "COUNT(" + counted.countedSQL(db, &bindings) + ")"
            
        case .countDistinct(let expression):
            return try "COUNT(DISTINCT " + expression.sql(db, &bindings) + ")"
        }
    }
}

extension _SQLExpression : _SpecificSQLExpressible {
    
    /// This property is an implementation detail of the query interface.
    /// Do not use it directly.
    ///
    /// See https://github.com/groue/GRDB.swift/#the-query-interface
    public var sqlExpression: _SQLExpression {
        return self
    }
}

extension _SQLExpression : _SQLSelectable {}
extension _SQLExpression : _SQLOrdering {}


// MARK: - _SQLSelectable

/// This protocol is an implementation detail of the query interface.
/// Do not use it directly.
///
/// See https://github.com/groue/GRDB.swift/#the-query-interface
public protocol _SQLSelectable {
    func resultColumnSQL(_ db: Database, _ bindings: inout [DatabaseValueConvertible?]) throws -> String
    func countedSQL(_ db: Database, _ bindings: inout [DatabaseValueConvertible?]) throws -> String
    var sqlSelectableKind: _SQLSelectableKind { get }
}

/// This type is an implementation detail of the query interface.
/// Do not use it directly.
///
/// See https://github.com/groue/GRDB.swift/#the-query-interface
public enum _SQLSelectableKind {
    case expression(_SQLExpression)
    case star(sourceName: String?)
}

enum _SQLResultColumn {
    case star(String?)
    case expression(expression: _SQLExpression, alias: String)
}

extension _SQLResultColumn : _SQLSelectable {
    
    func resultColumnSQL(_ db: Database, _ bindings: inout [DatabaseValueConvertible?]) throws -> String {
        switch self {
        case .star(let sourceName):
            if let sourceName = sourceName {
                return sourceName.quotedDatabaseIdentifier + ".*"
            } else {
                return "*"
            }
        case .expression(expression: let expression, alias: let alias):
            return try expression.sql(db, &bindings) + " AS " + alias.quotedDatabaseIdentifier
        }
    }
    
    func countedSQL(_ db: Database, _ bindings: inout [DatabaseValueConvertible?]) throws -> String {
        switch self {
        case .star:
            return "*"
        case .expression(expression: let expression, alias: _):
            return try expression.sql(db, &bindings)
        }
    }
    
    var sqlSelectableKind: _SQLSelectableKind {
        switch self {
        case .star(let sourceName):
            return .star(sourceName: sourceName)
        case .expression(expression: let expression, alias: _):
            return .expression(expression)
        }
    }
}


// MARK: _SQLLiteral

struct _SQLLiteral {
    let sql: String
    init(_ sql: String) {
        self.sql = sql
    }
}

extension _SQLLiteral : _SpecificSQLExpressible {
    var sqlExpression: _SQLExpression {
        return .SQLLiteral(sql)
    }
}

extension _SQLLiteral : _SQLSelectable {}
extension _SQLLiteral : _SQLOrdering {}


// MARK: - SQLColumn

/// A column in the database
///
/// See https://github.com/groue/GRDB.swift#the-query-interface
public struct SQLColumn {
    let sourceName: String?
    
    /// The name of the column
    public let name: String
    
    /// Initializes a column given its name.
    public init(_ name: String) {
        self.name = name
        self.sourceName = nil
    }
    
    init(_ name: String, sourceName: String?) {
        self.name = name
        self.sourceName = sourceName
    }
}

extension SQLColumn : _SpecificSQLExpressible {
    
    /// This property is an implementation detail of the query interface.
    /// Do not use it directly.
    ///
    /// See https://github.com/groue/GRDB.swift/#the-query-interface
    public var sqlExpression: _SQLExpression {
        return .identifier(identifier: name, sourceName: sourceName)
    }
}

extension SQLColumn : _SQLSelectable {}
extension SQLColumn : _SQLOrdering {}<|MERGE_RESOLUTION|>--- conflicted
+++ resolved
@@ -453,19 +453,12 @@
     case countDistinct(_SQLExpression)
     
     ///
-<<<<<<< HEAD
     func sql(_ db: Database, _ bindings: inout [DatabaseValueConvertible?]) throws -> String {
-        // TODO: this method is slow to compile
-        // https://medium.com/swift-programming/speeding-up-slow-swift-build-times-922feeba5780#.s77wmh4h0
-        // 10746.4ms	/Users/groue/Documents/git/groue/GRDB.swift/GRDB/FetchRequest/SQLSelectQuery.swift:439:10	func sql(_ db: Database, _ bindings: inout [DatabaseValueConvertible?]) throws -> String
-=======
-    func sql(db: Database, inout _ bindings: [DatabaseValueConvertible?]) throws -> String {
         // NOTE: this method *was* slow to compile
         // https://medium.com/swift-programming/speeding-up-slow-swift-build-times-922feeba5780#.s77wmh4h0
         // 10746.4ms	/Users/groue/Documents/git/groue/GRDB.swift/GRDB/FetchRequest/SQLSelectQuery.swift:439:10	func sql(db: Database, inout _ bindings: [DatabaseValueConvertible?]) throws -> String
         // Fixes are marked with "## Slow Compile Fix (Swift 2.2.x):"
         //
->>>>>>> 5a17fa53
         switch self {
         case .SQLLiteral(let sql):
             return sql
@@ -502,14 +495,10 @@
                 if expressions.isEmpty {
                     return "1"
                 } else {
-<<<<<<< HEAD
-                    return try "(" + expression.sql(db, &bindings) + " NOT IN (" + expressions.map { try $0.sql(db, &bindings) }.joined(separator: ", ") + "))"
-=======
                     // ## Slow Compile Fix (Swift 2.2.x):
                     // TODO: Check if Swift 3 compiler fixes this line's slow compilation time:
                     //return try "(" + expression.sql(db, &bindings) + " NOT IN (" + expressions.map { try $0.sql(db, &bindings) }.joinWithSeparator(", ") + "))"   // Original, Slow To Compile
-                    return try "(" + expression.sql(db, &bindings) + " NOT IN (" + (expressions.map { try $0.sql(db, &bindings) } as [String]).joinWithSeparator(", ") + "))"
->>>>>>> 5a17fa53
+                    return try "(" + expression.sql(db, &bindings) + " NOT IN (" + (expressions.map { try $0.sql(db, &bindings) } as [String]).joined(separator: ", ") + "))"
                 }
                 
             case .inSubQuery(let subQuery, let expression):
@@ -590,14 +579,10 @@
             guard !expressions.isEmpty else {
                 return "0"
             }
-<<<<<<< HEAD
-            return try "(" + expression.sql(db, &bindings) + " IN (" + expressions.map { try $0.sql(db, &bindings) }.joined(separator: ", ")  + "))"
-=======
             // ## Slow Compile Fix (Swift 2.2.x):
             // TODO: Check if Swift 3 compiler fixes this line's slow compilation time:
             //return try "(" + expression.sql(db, &bindings) + " IN (" + expressions.map { try $0.sql(db, &bindings) }.joinWithSeparator(", ")  + "))"  // Original, Slow To Compile
-            return try "(" + expression.sql(db, &bindings) + " IN (" + (expressions.map { try $0.sql(db, &bindings) } as [String]).joinWithSeparator(", ")  + "))"
->>>>>>> 5a17fa53
+            return try "(" + expression.sql(db, &bindings) + " IN (" + (expressions.map { try $0.sql(db, &bindings) } as [String]).joined(separator: ", ")  + "))"
         
         case .inSubQuery(let subQuery, let expression):
             return try "(" + expression.sql(db, &bindings) + " IN (" + subQuery.sql(db, &bindings)  + "))"
@@ -608,16 +593,11 @@
         case .between(value: let value, min: let min, max: let max):
             return try "(" + value.sql(db, &bindings) + " BETWEEN " + min.sql(db, &bindings) + " AND " + max.sql(db, &bindings) + ")"
             
-<<<<<<< HEAD
         case .function(let functionName, let functionArguments):
-            return try functionName + "(" + functionArguments.map { try $0.sql(db, &bindings) }.joined(separator: ", ")  + ")"
-=======
-        case .Function(let functionName, let functionArguments):
             // ## Slow Compile Fix (Swift 2.2.x):
             // TODO: Check if Swift 3 compiler fixes this line's slow compilation time:
             //return try functionName + "(" + functionArguments.map { try $0.sql(db, &bindings) }.joinWithSeparator(", ")  + ")"    // Original, Slow To Compile
-            return try functionName + "(" + (functionArguments.map { try $0.sql(db, &bindings) } as [String]).joinWithSeparator(", ")  + ")"
->>>>>>> 5a17fa53
+            return try functionName + "(" + (functionArguments.map { try $0.sql(db, &bindings) } as [String]).joined(separator: ", ")  + ")"
             
         case .count(let counted):
             return try "COUNT(" + counted.countedSQL(db, &bindings) + ")"
