import Foundation

/// NSNumber adopts DatabaseValueConvertible
extension NSNumber: DatabaseValueConvertible {
    
    /// Returns a value that can be stored in the database.
    public var databaseValue: DatabaseValue {
<<<<<<< HEAD
        switch String(cString: objCType) {
        case "c",
             "C",
             "s",
             "S",
             "i",
             "I",
             "l",
             "L",
             "q",
             "Q":
            return int64Value.databaseValue
        case "f",
             "d":
=======
        switch String.fromCString(objCType)! {
        case "c":
            return Int64(charValue).databaseValue
        case "C":
            return Int64(unsignedCharValue).databaseValue
        case "s":
            return Int64(shortValue).databaseValue
        case "S":
            return Int64(unsignedShortValue).databaseValue
        case "i":
            return Int64(intValue).databaseValue
        case "I":
            return Int64(unsignedIntValue).databaseValue
        case "l":
            return Int64(longValue).databaseValue
        case "L":
            let uint = unsignedLongValue
            GRDBPrecondition(UInt64(uint) <= UInt64(Int64.max), "could not convert \(uint) to an Int64 that can be stored in the database")
            return Int64(uint).databaseValue
        case "q":
            return Int64(longLongValue).databaseValue
        case "Q":
            let uint64 = unsignedLongLongValue
            GRDBPrecondition(uint64 <= UInt64(Int64.max), "could not convert \(uint64) to an Int64 that can be stored in the database")
            return Int64(uint64).databaseValue
        case "f":
            return Double(floatValue).databaseValue
        case "d":
>>>>>>> 2833da3b
            return doubleValue.databaseValue
        case "B":
            return boolValue.databaseValue
        case let objCType:
            fatalError("DatabaseValueConvertible: Unsupported NSNumber type: \(objCType)")
        }
    }
    
    /// Returns an NSNumber initialized from *databaseValue*, if possible.
    public static func fromDatabaseValue(_ databaseValue: DatabaseValue) -> Self? {
        switch databaseValue.storage {
        case .int64(let int64):
            return self.init(value: int64)
        case .double(let double):
            return self.init(value: double)
        default:
            return nil
        }
    }
}<|MERGE_RESOLUTION|>--- conflicted
+++ resolved
@@ -5,51 +5,34 @@
     
     /// Returns a value that can be stored in the database.
     public var databaseValue: DatabaseValue {
-<<<<<<< HEAD
         switch String(cString: objCType) {
-        case "c",
-             "C",
-             "s",
-             "S",
-             "i",
-             "I",
-             "l",
-             "L",
-             "q",
-             "Q":
-            return int64Value.databaseValue
-        case "f",
-             "d":
-=======
-        switch String.fromCString(objCType)! {
         case "c":
-            return Int64(charValue).databaseValue
+            return Int64(int8Value).databaseValue
         case "C":
-            return Int64(unsignedCharValue).databaseValue
+            return Int64(uint8Value).databaseValue
         case "s":
-            return Int64(shortValue).databaseValue
+            return Int64(int16Value).databaseValue
         case "S":
-            return Int64(unsignedShortValue).databaseValue
+            return Int64(uint16Value).databaseValue
         case "i":
+            return Int64(int32Value).databaseValue
+        case "I":
+            return Int64(uint32Value).databaseValue
+        case "l":
             return Int64(intValue).databaseValue
-        case "I":
-            return Int64(unsignedIntValue).databaseValue
-        case "l":
-            return Int64(longValue).databaseValue
         case "L":
-            let uint = unsignedLongValue
+            let uint = uintValue
             GRDBPrecondition(UInt64(uint) <= UInt64(Int64.max), "could not convert \(uint) to an Int64 that can be stored in the database")
             return Int64(uint).databaseValue
         case "q":
-            return Int64(longLongValue).databaseValue
+            return Int64(int64Value).databaseValue
         case "Q":
-            let uint64 = unsignedLongLongValue
+            let uint64 = uint64Value
             GRDBPrecondition(uint64 <= UInt64(Int64.max), "could not convert \(uint64) to an Int64 that can be stored in the database")
             return Int64(uint64).databaseValue
         case "f":
             return Double(floatValue).databaseValue
         case "d":
->>>>>>> 2833da3b
             return doubleValue.databaseValue
         case "B":
             return boolValue.databaseValue
