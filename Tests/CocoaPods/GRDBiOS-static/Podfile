--- conflicted
+++ resolved
@@ -7,15 +7,9 @@
   installer.pods_project.targets.select { |target| target.name == "GRDB.swift" }.each do |target|
     target.build_configurations.each do |config|
       # Enable extra GRDB APIs
-<<<<<<< HEAD
-      config.build_settings['OTHER_SWIFT_FLAGS'] = "$(inherited) -D SQLITE_ENABLE_FTS5 -D SQLITE_ENABLE_SNAPSHOT -D SQLITE_ENABLE_PREUPDATE_HOOK"
+      config.build_settings['OTHER_SWIFT_FLAGS'] = "$(inherited) -D SQLITE_ENABLE_FTS5 -D SQLITE_ENABLE_PREUPDATE_HOOK -D SQLITE_ENABLE_SNAPSHOT"
       # Enable extra SQLite APIs
-      config.build_settings['GCC_PREPROCESSOR_DEFINITIONS'] = "$(inherited) GRDB_NEEDS_MISSING_APIS=1 SQLITE_ENABLE_FTS5=1 SQLITE_ENABLE_SNAPSHOT=1 SQLITE_ENABLE_PREUPDATE_HOOK=1"
-=======
-      config.build_settings['OTHER_SWIFT_FLAGS'] = "$(inherited) -D SQLITE_ENABLE_FTS5 -D SQLITE_ENABLE_PREUPDATE_HOOK"
-      # Enable extra SQLite APIs
-      config.build_settings['GCC_PREPROCESSOR_DEFINITIONS'] = "$(inherited) GRDB_SQLITE_ENABLE_PREUPDATE_HOOK=1"
->>>>>>> 79b8f7ed
+      config.build_settings['GCC_PREPROCESSOR_DEFINITIONS'] = "$(inherited) GRDB_SQLITE_ENABLE_PREUPDATE_HOOK=1 GRDB_SQLITE_ENABLE_SNAPSHOT=1"
     end
   end
 end