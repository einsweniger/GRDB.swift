--- conflicted
+++ resolved
@@ -26,13 +26,8 @@
         try db.execute(
             "CREATE TABLE persons (" +
                 "id INTEGER PRIMARY KEY, " +
-<<<<<<< HEAD
-                "name TEXT NOT NULL COLLATE localized_case_insensitive, " +
+                "name TEXT NOT NULL COLLATE \(collation.name), " +
                 "score INTEGER NOT NULL " +
-=======
-                "firstName TEXT COLLATE \(collation.name), " +
-                "lastName TEXT COLLATE \(collation.name)" +
->>>>>>> be4497f7
             ")")
     }
     migrator.registerMigration("addPersons") { db in
